# Recommended method in https://matklad.github.io/2021/08/22/large-rust-workspaces.html
[workspace]
members = ["crates/*"]
resolver = "2"

[workspace.package]
authors = ["Tancrède Lepoint"]
documentation = "https://fhe.rs"
edition = "2021"
repository = "https://github.com/tlepoint/fhe.rs"
version = "0.1.0-beta.5"
license-file = "LICENSE"

[workspace.dependencies]
console = "0.15.7"
criterion = "0.5.1"
crypto-bigint = "0.5.3"
indicatif = "0.17.6"
itertools = "0.11.0"
ndarray = "0.15.6"
num-bigint = "0.4.4"
num-bigint-dig = "0.8.4"
num-traits = "0.2.16"
proptest = "1.2.0"
protobuf = "3.2.0"
rand = "0.8.5"
rand_chacha = "0.3.1"
<<<<<<< HEAD
sha2 = "0.10.8"
thiserror = "1.0.48"
=======
sha2 = "0.10.7"
thiserror = "1.0.49"
>>>>>>> ae4d3caa
zeroize = "1.6.0"
zeroize_derive = "1.4.2"<|MERGE_RESOLUTION|>--- conflicted
+++ resolved
@@ -25,12 +25,7 @@
 protobuf = "3.2.0"
 rand = "0.8.5"
 rand_chacha = "0.3.1"
-<<<<<<< HEAD
 sha2 = "0.10.8"
-thiserror = "1.0.48"
-=======
-sha2 = "0.10.7"
 thiserror = "1.0.49"
->>>>>>> ae4d3caa
 zeroize = "1.6.0"
 zeroize_derive = "1.4.2"