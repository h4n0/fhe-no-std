--- conflicted
+++ resolved
@@ -6,11 +6,8 @@
 mod errors;
 
 pub mod bfv;
-<<<<<<< HEAD
 pub mod mbfv;
-=======
 pub mod proto;
->>>>>>> 5c24bef1
 pub use errors::{Error, ParametersError, Result};
 
 // Test the source code included in the README.
